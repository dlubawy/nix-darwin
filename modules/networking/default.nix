--- conflicted
+++ resolved
@@ -7,14 +7,10 @@
   cfg = config.networking;
 
   hostName = optionalString (cfg.hostName != null) ''
-    scutil --set ComputerName "${cfg.hostName}"
-    scutil --set LocalHostName "${cfg.hostName}"
-    scutil --set HostName "${cfg.hostName}"
-<<<<<<< HEAD
-    defaults write /Library/Preferences/SystemConfiguration/com.apple.smb.server NetBIOSName -string "${cfg.hostName}"
-=======
+    scutil --set ComputerName '${cfg.hostName}'
+    scutil --set LocalHostName '${cfg.hostName}'
+    scutil --set HostName '${cfg.hostName}'
     defaults write /Library/Preferences/SystemConfiguration/com.apple.smb.server NetBIOSName -string '${cfg.hostName}'
->>>>>>> 062f14eb
   '';
 
 in
